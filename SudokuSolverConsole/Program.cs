﻿using System;
using System.Collections.Generic;
using System.Diagnostics;
using System.IO;
using System.Linq;
using System.Runtime.InteropServices;
using System.Text;
using System.Threading.Tasks;
using Mono.Options;
using SudokuSolver;

namespace SudokuSolverConsole
{
    class Program
    {
        static async Task Main(string[] args)
        {
            // Useful for quickly testing a puzzle without changing commandline parameters
#if false
            args = new string[]
            {
                //@"-f=N4IgzglgXgpiBcA2ANCA5gJwgEwQbT2AF9ljSSzKiBdZQih8p42+5xq1q99rj/8nx7cWtEABcAFjAwBbAPayY4mflAAbCADsYYfHhAAlAIwBhYyFSGATOctGAzHasAWZ0YCs7w4jvVqFCCaOnrwBEa+iPaGXlGupnGOCdG2iSbJ/jREQA===",
                "-b=9",
                "-c=chess:v1,2,3,4,5,6,7;1,1;2,2;3,3;4,4;5,5;6,6;7,7;8,8",
                //"-c=ratio:neg2",
                //"-c=difference:neg1",
                //"-c=taxi:4",
                //"-o=candidates.txt",
                //"-uv",
                "-st",
            };
#endif

            Stopwatch watch = Stopwatch.StartNew();
            string processName = Process.GetCurrentProcess().ProcessName;

            bool showHelp = args.Length == 0;
            string fpuzzlesURL = null;
            string givens = null;
            string blankGridSizeString = null;
            string outputPath = null;
            List<string> constraints = new();
            bool multiThread = false;
            bool solveBruteForce = false;
            bool solveRandomBruteForce = false;
            bool solveLogically = false;
            bool solutionCount = false;
            bool sortSolutionCount = false;
            bool check = false;
            bool trueCandidates = false;
            bool fpuzzlesOut = false;
            bool visitURL = false;
            bool print = false;
<<<<<<< HEAD
            string candidates = null;
=======
            bool listen = false;
            string portStr = null;
>>>>>>> 806cdba4

            var options = new OptionSet {
                { "f|fpuzzles=", "Import a full f-puzzles URL (Everything after '?load=').", f => fpuzzlesURL = f },
                { "g|givens=", "Provide a digit string to represent the givens for the puzzle.", g => givens = g },
                { "b|blank=", "Use a blank grid of a square size.", b => blankGridSizeString = b },
                { "c|constraint=", "Provide a constraint to use.", c => constraints.Add(c) },
                { "o|out=", "Output solution(s) to file.", o => outputPath = o },
                { "t|multithread", "Use multithreading.", t => multiThread = t != null },
                { "s|solve", "Provide a single brute force solution.", s => solveBruteForce = s != null },
                { "d|random", "Provide a single random brute force solution.", d => solveRandomBruteForce = d != null },
                { "l|logical", "Attempt to solve the puzzle logically.", l => solveLogically = l != null },
                { "n|solutioncount", "Provide an exact solution count.", n => solutionCount = n != null },
                { "k|check", "Check if there are 0, 1, or 2+ solutions.", k => check = k != null },
                { "r|truecandidates", "Find the true candidates for the puzzle (union of all solutions).", r => trueCandidates = r != null },
                { "z|sort", "Sort the solution count (requires reading all solutions into memory).", sort => sortSolutionCount = sort != null },
                { "u|url", "Write solution as f-puzzles URL.", u => fpuzzlesOut = u != null },
                { "v|visit", "Automatically visit the output URL with default browser (combine with -u).", v => visitURL = v != null },
                { "p|print", "Print the input board.", p => print = p != null },
<<<<<<< HEAD
                { "h|help", "Show this message and exit.", h => showHelp = h != null },
                { "a|candidates", "Provide a candidate string of height^3 numbers.", a => candidates = a },
=======
                { "h|help", "Show this message and exit", h => showHelp = h != null },
                { "listen", "Listen for websocket connections", l => listen = l != null },
                { "port=", "Change the listen port for websocket connections (default 4545)", p => portStr = p },
>>>>>>> 806cdba4
            };

            List<string> extra;
            try
            {
                // parse the command line
                extra = options.Parse(args);
            }
            catch (OptionException e)
            {
                // output some error message
                Console.WriteLine($"{processName}: {e.Message}");
                Console.WriteLine($"Try '{processName} --help' for more information.");
                return;
            }

            if (showHelp)
            {
                Console.WriteLine("Options:");
                options.WriteOptionDescriptions(Console.Out);
                Console.WriteLine();
                Console.WriteLine("Constraints:");
                List<string> constraintNames = ConstraintManager.ConstraintAttributes.Select(attr => $"{attr.ConsoleName} ({attr.DisplayName})").ToList();
                constraintNames.Sort();
                foreach (var constraintName in constraintNames)
                {
                    Console.WriteLine($"\t{constraintName}");
                }
                return;
            }

            if (listen)
            {
                int port = 4545;
                if (!string.IsNullOrWhiteSpace(portStr))
                {
                    port = int.Parse(portStr);
                }
                using WebsocketListener websocketListener = new();
                await websocketListener.Listen("localhost", port);

                Console.WriteLine("Press CTRL + Q to quit.");

                while (true)
                {
                    ConsoleKeyInfo key = Console.ReadKey(true);
                    if (key.Modifiers == ConsoleModifiers.Control && key.Key == ConsoleKey.Q)
                    {
                        return;
                    }
                }
            }

            bool haveFPuzzlesURL = !string.IsNullOrWhiteSpace(fpuzzlesURL);
            bool haveGivens = !string.IsNullOrWhiteSpace(givens);
            bool haveBlankGridSize = !string.IsNullOrWhiteSpace(blankGridSizeString);
            bool haveCandidates = !string.IsNullOrWhiteSpace(candidates);
            if (!haveFPuzzlesURL && !haveGivens && !haveBlankGridSize && !haveCandidates)
            {
                Console.WriteLine($"ERROR: Must provide either an f-puzzles URL or a givens string or a blank grid or a candidates string.");
                Console.WriteLine($"Try '{processName} --help' for more information.");
                showHelp = true;
            }

            int numBoardsSpecified = 0;
            if (haveFPuzzlesURL)
            {
                numBoardsSpecified++;
            }
            if (haveGivens)
            {
                numBoardsSpecified++;
            }
            if (haveBlankGridSize)
            {
                numBoardsSpecified++;
            }
            if (haveCandidates)
            {
                numBoardsSpecified++;
            }

            if (numBoardsSpecified != 1)
            {
                Console.WriteLine($"ERROR: Cannot provide more than one set of givens (f-puzzles URL, given string, blank grid).");
                Console.WriteLine($"Try '{processName} --help' for more information.");
                return;
            }

            Solver solver;
            try
            {
                if (haveBlankGridSize)
                {
                    if (int.TryParse(blankGridSizeString, out int blankGridSize) && blankGridSize > 0 && blankGridSize < 32)
                    {
                        solver = SolverFactory.CreateBlank(blankGridSize, constraints);
                    }
                    else
                    {
                        Console.WriteLine($"ERROR: Blank grid size must be between 1 and 31");
                        Console.WriteLine($"Try '{processName} --help' for more information.");
                        return;
                    }
                }
                else if (haveGivens)
                {
                    solver = SolverFactory.CreateFromGivens(givens, constraints);
                }
                else if (haveFPuzzlesURL)
                {
                    solver = SolverFactory.CreateFromFPuzzles(fpuzzlesURL, constraints);
                    Console.WriteLine($"Imported \"{solver.Title ?? "Untitled"}\" by {solver.Author ?? "Unknown"}");
                } else // if (haveCandidates)
                {
                    solver = SolverFactory.CreateFromCandidates(candidates, constraints);
                }
            }
            catch (Exception e)
            {
                Console.WriteLine(e.Message);
                return;
            }

            if (print)
            {
                Console.WriteLine("Input puzzle:");
                solver.Print();
            }

            if (solveLogically)
            {
                Console.WriteLine("Solving logically:");
                StringBuilder stepsDescription = new();
                var logicResult = solver.ConsolidateBoard(stepsDescription);
                Console.WriteLine(stepsDescription);
                if (logicResult == LogicResult.Invalid)
                {
                    Console.WriteLine($"Board is invalid!");
                }
                solver.Print();

                if (outputPath != null)
                {
                    try
                    {
                        using StreamWriter file = new(outputPath);
                        await file.WriteLineAsync(solver.OutputString);
                    }
                    catch (Exception e)
                    {
                        Console.WriteLine($"Failed to write to file: {e.Message}");
                    }
                }

                if (fpuzzlesOut)
                {
                    OpenFPuzzles(solver, visitURL);
                }
            }

            if (solveBruteForce)
            {
                Console.WriteLine("Finding a solution with brute force:");
                if (!solver.FindSolution(multiThread: multiThread))
                {
                    Console.WriteLine($"No solutions found!");
                }
                else
                {
                    solver.Print();

                    if (outputPath != null)
                    {
                        try
                        {
                            using StreamWriter file = new(outputPath);
                            await file.WriteLineAsync(solver.OutputString);
                        }
                        catch (Exception e)
                        {
                            Console.WriteLine($"Failed to write to file: {e.Message}");
                        }
                    }

                    if (fpuzzlesOut)
                    {
                        OpenFPuzzles(solver, visitURL);
                    }
                }
            }

            if (solveRandomBruteForce)
            {
                Console.WriteLine("Finding a random solution with brute force:");
                if (!solver.FindSolution(multiThread: multiThread, isRandom: true))
                {
                    Console.WriteLine($"No solutions found!");
                }
                else
                {
                    solver.Print();

                    if (outputPath != null)
                    {
                        try
                        {
                            using StreamWriter file = new(outputPath);
                            await file.WriteLineAsync(solver.OutputString);
                        }
                        catch (Exception e)
                        {
                            Console.WriteLine($"Failed to write to file: {e.Message}");
                        }
                    }

                    if (fpuzzlesOut)
                    {
                        OpenFPuzzles(solver, visitURL);
                    }
                }
            }

            if (trueCandidates)
            {
                Console.WriteLine("Finding true candidates:");
                int currentLineCursor = Console.CursorTop;
                object consoleLock = new();
                if (!solver.FillRealCandidates(multiThread: multiThread, progressEvent: (uint[] board) =>
                {
                    uint[,] board2d = new uint[solver.HEIGHT, solver.WIDTH];
                    for (int i = 0; i < solver.HEIGHT; i++)
                    {
                        for (int j = 0; j < solver.WIDTH; j++)
                        {
                            int cellIndex = i * solver.WIDTH + j;
                            board2d[i, j] = board[cellIndex];
                        }
                    }
                    lock (consoleLock)
                    {
                        ConsoleUtility.PrintBoard(board2d, solver.Regions, Console.Out);
                        Console.SetCursorPosition(0, currentLineCursor);
                    }
                }))
                {
                    Console.WriteLine($"No solutions found!");
                }
                else
                {
                    solver.Print();

                    if (outputPath != null)
                    {
                        try
                        {
                            using StreamWriter file = new(outputPath);
                            await file.WriteLineAsync(solver.OutputString);
                        }
                        catch (Exception e)
                        {
                            Console.WriteLine($"Failed to write to file: {e.Message}");
                        }
                    }

                    if (fpuzzlesOut)
                    {
                        OpenFPuzzles(solver, visitURL);
                    }
                }
            }

            if (solutionCount)
            {
                Console.WriteLine("Finding solution count...");

                try
                {
                    Action<Solver> solutionEvent = null;
                    using StreamWriter file = (outputPath != null) ? new(outputPath) : null;
                    if (file != null)
                    {
                        solutionEvent = (Solver solver) =>
                        {
                            try
                            {
                                file.WriteLine(solver.GivenString);
                            }
                            catch (Exception e)
                            {
                                Console.WriteLine($"Failed to write to file: {e.Message}");
                            }
                        };
                    }

                    ulong numSolutions = solver.CountSolutions(maxSolutions: 0, multiThread: multiThread, progressEvent: (ulong count) =>
                    {
                        ReplaceLine($"(In progress) Found {count} solutions in {watch.Elapsed}.");
                    },
                    solutionEvent: solutionEvent);

                    ReplaceLine($"\rFound {numSolutions} solutions.");
                    Console.WriteLine();

                    if (file != null && sortSolutionCount)
                    {
                        Console.WriteLine("Sorting...");
                        file.Close();

                        string[] lines = await File.ReadAllLinesAsync(outputPath);
                        Array.Sort(lines);
                        await File.WriteAllLinesAsync(outputPath, lines);
                        Console.WriteLine("Done.");
                    }
                }
                catch (Exception e)
                {
                    Console.WriteLine($"ERROR: {e.Message}");
                }
            }

            if (check)
            {
                Console.WriteLine("Checking...");
                ulong numSolutions = solver.CountSolutions(2, multiThread);
                Console.WriteLine($"There are {(numSolutions <= 1 ? numSolutions.ToString() : "multiple")} solutions.");
            }

            watch.Stop();
            Console.WriteLine($"Took {watch.Elapsed}");
        }

        private static void ReplaceLine(string text) =>
            Console.Write("\r" + text + new string(' ', Console.WindowWidth - text.Length) + "\r");

        private static void OpenFPuzzles(Solver solver, bool visit)
        {
            string url = SolverFactory.ToFPuzzlesURL(solver);
            Console.WriteLine(url);
            if (visit)
            {
                try
                {
                    OpenUrl(url);
                }
                catch (Exception e)
                {
                    Console.WriteLine($"Cannot open URL: {e}");
                }
            }
        }

        private static void OpenUrl(string url)
        {
            try
            {
                Process.Start(url);
            }
            catch
            {
                // hack because of this: https://github.com/dotnet/corefx/issues/10361
                if (RuntimeInformation.IsOSPlatform(OSPlatform.Windows))
                {
                    url = url.Replace("&", "^&");
                    Process.Start(new ProcessStartInfo("cmd", $"/c start {url}") { CreateNoWindow = true });
                }
                else if (RuntimeInformation.IsOSPlatform(OSPlatform.Linux))
                {
                    Process.Start("xdg-open", url);
                }
                else if (RuntimeInformation.IsOSPlatform(OSPlatform.OSX))
                {
                    Process.Start("open", url);
                }
                else
                {
                    throw;
                }
            }
        }
    }
}<|MERGE_RESOLUTION|>--- conflicted
+++ resolved
@@ -1,4 +1,4 @@
-﻿using System;
+using System;
 using System.Collections.Generic;
 using System.Diagnostics;
 using System.IO;
@@ -51,12 +51,9 @@
             bool fpuzzlesOut = false;
             bool visitURL = false;
             bool print = false;
-<<<<<<< HEAD
             string candidates = null;
-=======
             bool listen = false;
             string portStr = null;
->>>>>>> 806cdba4
 
             var options = new OptionSet {
                 { "f|fpuzzles=", "Import a full f-puzzles URL (Everything after '?load=').", f => fpuzzlesURL = f },
@@ -75,14 +72,11 @@
                 { "u|url", "Write solution as f-puzzles URL.", u => fpuzzlesOut = u != null },
                 { "v|visit", "Automatically visit the output URL with default browser (combine with -u).", v => visitURL = v != null },
                 { "p|print", "Print the input board.", p => print = p != null },
-<<<<<<< HEAD
                 { "h|help", "Show this message and exit.", h => showHelp = h != null },
                 { "a|candidates", "Provide a candidate string of height^3 numbers.", a => candidates = a },
-=======
-                { "h|help", "Show this message and exit", h => showHelp = h != null },
                 { "listen", "Listen for websocket connections", l => listen = l != null },
                 { "port=", "Change the listen port for websocket connections (default 4545)", p => portStr = p },
->>>>>>> 806cdba4
+
             };
 
             List<string> extra;
